// Copyright 2020 Oz Tiram <oz.tiram@gmail.com>
//
// Licensed under the Apache License, Version 2.0 (the "License");
// you may not use this file except in compliance with the License.
// You may obtain a copy of the License at
//
// http://www.apache.org/licenses/LICENSE-2.0
//
// Unless required by applicable law or agreed to in writing, software
// distributed under the License is distributed on an "AS IS" BASIS,
// WITHOUT WARRANTIES OR CONDITIONS OF ANY KIND, either express or implied.
// See the License for the specific language governing permissions and
// limitations under the License.

package netbox

import (
	"net/http"
	"time"

	"github.com/coredns/coredns/core/dnsserver"
	"github.com/coredns/coredns/plugin"
	"github.com/coredns/coredns/plugin/metrics"
	ctls "github.com/coredns/coredns/plugin/pkg/tls"

	"github.com/coredns/caddy"
)

var VERSION = "0.1.1-dev"

const (
	defaultTTL     = 3600            // 3600s
	defaultTimeout = time.Second * 5 // 5s
)

// init registers this plugin.
func init() { plugin.Register("netbox", setup) }

// setup is the function that gets called when the config parser see the token "example". Setup is responsible
// for parsing any extra options the example plugin may have. The first token this function sees is "example".
func setup(c *caddy.Controller) error {

	// parse config block in Corefile
	n, err := parseNetbox(c)
	if err != nil {
		return plugin.Error("netbox", err)
	}

	log.Infof("Version %s", VERSION)

	// Add a startup function that will -- after all plugins have been loaded -- check if the
	// prometheus plugin has been used - if so we will export metrics. We can only register
	// this metric once, hence the "once.Do".
	c.OnStartup(func() error {
		once.Do(func() {
			m := dnsserver.GetConfig(c).Handler("prometheus")
			if m == nil {
				return
			}
			if x, ok := m.(*metrics.Metrics); ok {
				x.MustRegister(requestCount)
			}
		})
		return nil
	})

	// Add the Plugin to CoreDNS, so Servers can use it in their plugin chain.
	dnsserver.GetConfig(c).AddPlugin(func(next plugin.Handler) plugin.Handler {
		n.Next = next
		return n
	})

	// All OK, return a nil error.
	return nil
}

// newNetbox returns a basic *Netbox type with some defaults set
func newNetbox() *Netbox {
	return &Netbox{
		TTL:   defaultTTL,
		Zones: []string{"."},
		Client: &http.Client{
			Timeout: defaultTimeout,
		},
	}
}

// parseNetbox handles parsing of the plugins config
func parseNetbox(c *caddy.Controller) (*Netbox, error) {
	n := newNetbox()
	i := 0
	for c.Next() {
		// ensure plugin is only included once in each block
		if i > 0 {
			return nil, plugin.ErrOnce
		}
		i++

		// handle netbox [zones...]
		zones := plugin.OriginsFromArgsOrServerBlock(c.RemainingArgs(), c.ServerBlockKeys)
		if len(zones) > 0 {
			n.Zones = zones
		}

		// parse inside block
		for c.NextBlock() {
			switch c.Val() {
			case "fallthrough":
				n.Fall.SetZonesFromArgs(c.RemainingArgs())

			case "url":
				if !c.NextArg() {
					return nil, c.ArgErr()
				}
				n.Url = c.Val()

			case "token":
				if !c.NextArg() {
					return n, c.ArgErr()
				}
				n.Token = c.Val()

<<<<<<< HEAD
			case "localCacheDuration":
				if !c.NextArg() {
					return nil, c.ArgErr()
				}
				duration, err := time.ParseDuration(c.Val())
				if err != nil {
					return nil, c.Errf("invalid 'localCacheDuration': %s", err)
				}
				n.CacheDuration = duration

			case "tls":
				args := c.RemainingArgs()
				tlsConfig, err := ctls.NewTLSConfigFromArgs(args...)
				if err != nil {
					return n, err
				}

				// add custom transport to client
				n.Client.Transport = &http.Transport{
					TLSClientConfig: tlsConfig,
				}

=======
>>>>>>> da30ba01
			case "ttl":
				if !c.NextArg() {
					return nil, c.ArgErr()
				}
				duration, err := time.ParseDuration(c.Val())
				if err != nil {
					return n, c.Errf("could not parse 'ttl': %s", err)
				}
				n.TTL = duration

			case "timeout":
				if !c.NextArg() {
					return nil, c.ArgErr()
				}
				duration, err := time.ParseDuration(c.Val())
				if err != nil {
					return n, c.Errf("could not parse 'timeout': %s", err)
				}
				n.Client.Timeout = duration

			default:
				return nil, c.Errf("unknown property '%s'", c.Val())
			}
		}
	}

	// fail if url or token are not set
	if n.Url == "" || n.Token == "" {
		return nil, c.Err("Invalid config")
	}

	return n, nil
}<|MERGE_RESOLUTION|>--- conflicted
+++ resolved
@@ -120,7 +120,6 @@
 				}
 				n.Token = c.Val()
 
-<<<<<<< HEAD
 			case "localCacheDuration":
 				if !c.NextArg() {
 					return nil, c.ArgErr()
@@ -143,8 +142,6 @@
 					TLSClientConfig: tlsConfig,
 				}
 
-=======
->>>>>>> da30ba01
 			case "ttl":
 				if !c.NextArg() {
 					return nil, c.ArgErr()
