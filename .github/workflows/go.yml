name: Go
on:
  push:
    branches:
      - master
  pull_request:
    branches:
      - master
permissions:
  contents: read
  # Optional: allow read access to pull request. Use with `only-new-issues` option.
  # pull-requests: read
jobs:
  test:
    runs-on: ubuntu-latest
    steps:
    - uses: actions/checkout@v2
    - name: Set up Go
      uses: actions/setup-go@v2
      with:
        go-version: 1.18
    - name: Test
      run: go test -v ./...
  golangci:
    name: lint
    runs-on: ubuntu-latest
    steps:
      - uses: actions/checkout@v2
      - name: golangci-lint
        uses: golangci/golangci-lint-action@v3.4.0
        with:
          # Optional: version of golangci-lint to use in form of v1.2 or v1.2.3 or `latest` to use the latest version
<<<<<<< HEAD
          version: latest
=======
          version: v1.51.2
>>>>>>> 61e272e0

          # Optional: working directory, useful for monorepos
          # working-directory: somedir

          # Optional: golangci-lint command line arguments.
          # args: --issues-exit-code=0

          # Optional: show only new issues if it's a pull request. The default value is `false`.
          # only-new-issues: true

          # Optional: if set to true then the action will use pre-installed Go.
          skip-go-installation: true

          # Optional: if set to true then the action don't cache or restore ~/go/pkg.
          # skip-pkg-cache: true

          # Optional: if set to true then the action don't cache or restore ~/.cache/go-build.
          # skip-build-cache: true<|MERGE_RESOLUTION|>--- conflicted
+++ resolved
@@ -30,11 +30,8 @@
         uses: golangci/golangci-lint-action@v3.4.0
         with:
           # Optional: version of golangci-lint to use in form of v1.2 or v1.2.3 or `latest` to use the latest version
-<<<<<<< HEAD
-          version: latest
-=======
           version: v1.51.2
->>>>>>> 61e272e0
+
 
           # Optional: working directory, useful for monorepos
           # working-directory: somedir
